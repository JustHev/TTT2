--- conflicted
+++ resolved
@@ -627,14 +627,9 @@
 end
 
 -- override to fix PS/ModelSelector/... issues
-<<<<<<< HEAD
 hook.Add("Initialize", "TTT2OverrideSetModel", function()
 	local oldSetModel = plymeta.SetModel or plymeta.MetaBaseClass.SetModel
 	print(oldSetModel)
-=======
-hook.Add("InitPostEntity", "TTT2OverrideSetModel", function()
-	local oldSetModel = plymeta.SetModel
->>>>>>> d61e9896
 	function plymeta:SetModel(mdlName)
 		local mdl
 
