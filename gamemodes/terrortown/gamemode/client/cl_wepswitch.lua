--- conflicted
+++ resolved
@@ -18,142 +18,6 @@
 
 local delay = 0.03
 local showtime = 3
-<<<<<<< HEAD
-=======
-local margin = 10
-local width = 300
-local height = 20
-local barcorner = surface.GetTextureID("gui/corner8")
-
--- Draw a bar in the style of the the weapon pickup ones
-local round = math.Round
-
--- color defines
-local col_active = {
-	bg = Color(20, 20, 20, 250),
-	text_empty = Color(200, 20, 20, 255),
-	text = Color(255, 255, 255, 255),
-	shadow = 255
-}
-
-local col_dark = {
-	bg = Color(20, 20, 20, 200),
-	text_empty = Color(200, 20, 20, 100),
-	text = Color(255, 255, 255, 100),
-	shadow = 100
-}
-
-function WSWITCH:DrawBarBg(x, y, w, h, col)
-	local rx = round(x - 4)
-	local ry = round(y - h * 0.5 - 4)
-	local rw = round(w + 9)
-	local rh = round(h + 8)
-
-	local b = 8 -- bordersize
-	local bh = b * 0.5
-
-	local ply = LocalPlayer()
-	local c = (col == col_active and ply:GetRoleColor() or ply:GetRoleDkColor()) or (col == col_active and INNOCENT.color or INNOCENT.dkcolor)
-
-	-- Draw the colour tip
-	surface.SetTexture(barcorner)
-
-	surface.SetDrawColor(c.r, c.g, c.b, c.a)
-	surface.DrawTexturedRectRotated(rx + bh, ry + bh, b, b, 0)
-	surface.DrawTexturedRectRotated(rx + bh, ry + rh - bh, b, b, 90)
-	surface.DrawRect(rx, ry + b, b, rh - b * 2)
-	surface.DrawRect(rx + b, ry, h - 4, rh)
-
-	-- Draw the remainder
-	-- Could just draw a full roundedrect bg and overdraw it with the tip, but
-	-- I don't have to do the hard work here anymore anyway
-	c = col.bg
-
-	surface.SetDrawColor(c.r, c.g, c.b, c.a)
-	surface.DrawRect(rx + b + h - 4, ry, rw - (h - 4) - b * 2, rh)
-	surface.DrawTexturedRectRotated(rx + rw - bh, ry + rh - bh, b, b, 180)
-	surface.DrawTexturedRectRotated(rx + rw - bh, ry + bh, b, b, 270)
-	surface.DrawRect(rx + rw - b, ry + b, b, rh - b * 2)
-end
-
-function WSWITCH:DrawWeapon(x, y, c, wep)
-	if not IsValid(wep) then
-		return false
-	end
-
-	local name = TryTranslation(wep:GetPrintName() or wep.PrintName or "...")
-	local cl1, am1 = wep:Clip1(), (wep.Ammo1 and wep:Ammo1() or false)
-	local ammo = false
-
-	-- Clip1 will be -1 if a melee weapon
-	-- Ammo1 will be false if weapon has no owner (was just dropped)
-	if cl1 ~= -1 and am1 ~= false then
-		ammo = Format("%i + %02i", cl1, am1)
-	end
-
-	-- Slot
-	local _tmp = {x + 4, y}
-	local spec = {
-		text = MakeKindValid(wep.Kind),
-		font = "Trebuchet22",
-		pos = _tmp,
-		yalign = TEXT_ALIGN_CENTER,
-		color = c.text
-	}
-
-	draw.TextShadow(spec, 1, c.shadow)
-
-	-- Name
-	spec.text = name
-	spec.font = "TimeLeft"
-	spec.pos[1] = x + 10 + height
-
-	draw.Text(spec)
-
-	if ammo then
-		local col = (wep:Clip1() == 0 and wep:Ammo1() == 0) and c.text_empty or c.text
-
-		-- Ammo
-		spec.text = ammo
-		spec.pos[1] = ScrW() - margin * 3
-		spec.xalign = TEXT_ALIGN_RIGHT
-		spec.color = col
-
-		draw.Text(spec)
-	end
-
-	return true
-end
-
-function WSWITCH:Draw(client)
-	if not self.Show then return end
-
-	local weps = self.WeaponCache
-
-	local x = ScrW() - width - margin * 2
-	local y = ScrH() - #weps * (height + margin)
-
-	local col = col_dark
-
-	for k, wep in ipairs(weps) do
-		if self.Selected == k then
-			col = col_active
-		else
-			col = col_dark
-		end
-
-		self:DrawBarBg(x, y, width, height, col)
-
-		if not self:DrawWeapon(x, y, col, wep) then
-			self:UpdateWeaponCache()
-
-			return
-		end
-
-		y = y + height + margin
-	end
-end
->>>>>>> 77dec92d
 
 local function InsertIfValid(dest, wep)
 	if IsValid(wep) then
